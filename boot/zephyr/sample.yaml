--- conflicted
+++ resolved
@@ -17,12 +17,9 @@
     extra_args: OVERLAY_CONFIG=./usb_cdc_acm_log_recovery.conf
       DTC_OVERLAY_FILE=./boards/nrf52840_big.overlay
     platform_allow:  nrf52840dk_nrf52840
-<<<<<<< HEAD
-=======
     tags: bootloader_mcuboot
   sample.bootloader.mcuboot.single_slot:
     extra_args: OVERLAY_CONFIG=./single_slot.conf
       DTC_OVERLAY_FILE=./boards/nrf52840_single_slot.overlay
     platform_allow:  nrf52840dk_nrf52840
->>>>>>> 907476d7
     tags: bootloader_mcuboot