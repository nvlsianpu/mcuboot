--- conflicted
+++ resolved
@@ -13,11 +13,8 @@
  * See the License for the specific language governing permissions and
  * limitations under the License.
  */
-<<<<<<< HEAD
  /* upsteram mdification*/
-=======
  /* downstream modification*/
->>>>>>> d0887c81
 #include <assert.h>
 #include <zephyr.h>
 #include <drivers/gpio.h>
